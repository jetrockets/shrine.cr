name: shrine
version: 0.5.2
description: |
  File Attachment toolkit for Crystal applications

authors:
  - Igor Alexandrov <igor.alexandrov@gmail.com>

crystal: 0.34.0

license: MIT

dependencies:
  awscr-s3:
    github: taylorfinnell/awscr-s3
    version: ~> 0.8.0
  content_disposition:
    github: jetrockets/content_disposition.cr
  habitat:
    github: luckyframework/habitat
<<<<<<< HEAD
  pixie:
    github: watzon/pixie
=======
>>>>>>> fb8b9fc2

development_dependencies:
  ameba:
    github: crystal-ameba/ameba
<<<<<<< HEAD
    version: ~> 0.11.0
=======

>>>>>>> fb8b9fc2
  spectator:
    gitlab: arctic-fox/spectator
  webmock:
    github: manastech/webmock.cr
    branch: master<|MERGE_RESOLUTION|>--- conflicted
+++ resolved
@@ -1,5 +1,4 @@
 name: shrine
-version: 0.5.2
 description: |
   File Attachment toolkit for Crystal applications
 
@@ -14,26 +13,19 @@
   awscr-s3:
     github: taylorfinnell/awscr-s3
     version: ~> 0.8.0
+    branch: master
+
   content_disposition:
     github: jetrockets/content_disposition.cr
   habitat:
     github: luckyframework/habitat
-<<<<<<< HEAD
-  pixie:
-    github: watzon/pixie
-=======
->>>>>>> fb8b9fc2
 
 development_dependencies:
   ameba:
     github: crystal-ameba/ameba
-<<<<<<< HEAD
-    version: ~> 0.11.0
-=======
-
->>>>>>> fb8b9fc2
   spectator:
     gitlab: arctic-fox/spectator
+
   webmock:
     github: manastech/webmock.cr
     branch: master